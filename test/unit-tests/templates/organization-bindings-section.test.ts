import { CloudFormationBinder, ICfnBinding } from '../../../src/cfn-binder/cfn-binder';
import { OrgResourceTypes } from '../../../src/parser/model/resource-types';
import { ITemplate, TemplateRoot } from '../../../src/parser/parser';
import { PersistedState } from '../../../src/state/persisted-state';

describe('when  using organization bindings section', () => {
    let template: TemplateRoot;
    let cloudformationBinder: CloudFormationBinder;
    let bindings: ICfnBinding[];

    beforeEach(() => {
        template = TemplateRoot.create('./test/resources/organization-bindings-section/organization-bindings-section.yml');
        const persistedState = PersistedState.CreateEmpty(template.organizationSection.masterAccount.accountId);

        persistedState.setBinding({type: OrgResourceTypes.MasterAccount, physicalId: '000000000000', logicalId: 'MasterAccount', lastCommittedHash: 'abc'});
        persistedState.setBinding({type: OrgResourceTypes.Account, physicalId: '111111111111', logicalId: 'Account1', lastCommittedHash: 'abc'});
        persistedState.setBinding({type: OrgResourceTypes.Account, physicalId: '222222222222', logicalId: 'Account2', lastCommittedHash: 'abc'});
        persistedState.setBinding({type: OrgResourceTypes.Account, physicalId: '333333333333', logicalId: 'Account3', lastCommittedHash: 'abc'});
        persistedState.setBinding({type: OrgResourceTypes.Account, physicalId: '444444444444', logicalId: 'Account4', lastCommittedHash: 'abc'});

        cloudformationBinder = new CloudFormationBinder('organization-bindings-section', template, persistedState);
        bindings = cloudformationBinder.enumBindings();
    });

    test('can create cfn bindings for template', () => {
        expect(bindings).toBeDefined();
    });

    test('Resource 1 AllCount attribute resolves to 5', () => {
        const resource1 = template.resourcesSection.resources.find((x) => x.logicalId === 'Resource1');
        expect(resource1.normalizedBoundAccounts).toBeDefined();
        expect(resource1.normalizedBoundAccounts.length).toBe(5);
    });

<<<<<<< HEAD
    test('Fn:TargetCount MasterBinding resolves to 1', () => {
=======
    it('Fn::TargetCount MasterBinding resolves to 1', () => {
>>>>>>> 15a97e03
        const masterTemplate = JSON.parse(bindings.find((x) => x.accountId === '000000000000').template.createTemplateBody());
        const resource1 = masterTemplate.Resources.Resource1;
        expect(resource1.Properties.MasterCount).toBe(1);
    });

<<<<<<< HEAD
    test('Fn:TargetCount AllAccountsBinding resolves to 5', () => {
=======
    it('Fn::TargetCount AllAccountsBinding resolves to 5', () => {
>>>>>>> 15a97e03
        const masterTemplate = JSON.parse(bindings.find((x) => x.accountId === '000000000000').template.createTemplateBody());
        const resource1 = masterTemplate.Resources.Resource1;
        expect(resource1.Properties.AllCount).toBe(5);
    });

<<<<<<< HEAD
    test('Fn:TargetCount EmptyBinding resolves to 0', () => {
=======
    it('Fn::TargetCount EmptyBinding resolves to 0', () => {
>>>>>>> 15a97e03
        const masterTemplate = JSON.parse(bindings.find((x) => x.accountId === '000000000000').template.createTemplateBody());
        const resource1 = masterTemplate.Resources.Resource1;
        expect(resource1.Properties.EmptyCount).toBe(0);
    });

    test('Resource 2 has binding to only master', () => {
        const resource2 = template.resourcesSection.resources.find((x) => x.logicalId === 'Resource2');
        expect(resource2.normalizedBoundAccounts).toBeDefined();
        expect(resource2.normalizedBoundAccounts.length).toBe(1);
        expect(resource2.normalizedBoundAccounts[0]).toBe('MasterAccount');
    });

    test('Resource 3 has binding to only master and foreach on all', () => {
        const resource3 = template.resourcesSection.resources.find((x) => x.logicalId === 'Resource3');
        expect(resource3.normalizedBoundAccounts).toBeDefined();
        expect(resource3.normalizedBoundAccounts.length).toBe(1);
        expect(resource3.normalizedBoundAccounts[0]).toBe('MasterAccount');
        expect(resource3.normalizedForeachAccounts).toBeDefined();
        expect(resource3.normalizedForeachAccounts.length).toBe(5);

    });
});<|MERGE_RESOLUTION|>--- conflicted
+++ resolved
@@ -32,31 +32,19 @@
         expect(resource1.normalizedBoundAccounts.length).toBe(5);
     });
 
-<<<<<<< HEAD
-    test('Fn:TargetCount MasterBinding resolves to 1', () => {
-=======
-    it('Fn::TargetCount MasterBinding resolves to 1', () => {
->>>>>>> 15a97e03
+    test('Fn::TargetCount MasterBinding resolves to 1', () => {
         const masterTemplate = JSON.parse(bindings.find((x) => x.accountId === '000000000000').template.createTemplateBody());
         const resource1 = masterTemplate.Resources.Resource1;
         expect(resource1.Properties.MasterCount).toBe(1);
     });
 
-<<<<<<< HEAD
-    test('Fn:TargetCount AllAccountsBinding resolves to 5', () => {
-=======
-    it('Fn::TargetCount AllAccountsBinding resolves to 5', () => {
->>>>>>> 15a97e03
+    test('Fn::TargetCount AllAccountsBinding resolves to 5', () => {
         const masterTemplate = JSON.parse(bindings.find((x) => x.accountId === '000000000000').template.createTemplateBody());
         const resource1 = masterTemplate.Resources.Resource1;
         expect(resource1.Properties.AllCount).toBe(5);
     });
 
-<<<<<<< HEAD
-    test('Fn:TargetCount EmptyBinding resolves to 0', () => {
-=======
-    it('Fn::TargetCount EmptyBinding resolves to 0', () => {
->>>>>>> 15a97e03
+    test('Fn::TargetCount EmptyBinding resolves to 0', () => {
         const masterTemplate = JSON.parse(bindings.find((x) => x.accountId === '000000000000').template.createTemplateBody());
         const resource1 = masterTemplate.Resources.Resource1;
         expect(resource1.Properties.EmptyCount).toBe(0);
