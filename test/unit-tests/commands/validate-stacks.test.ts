--- conflicted
+++ resolved
@@ -1,13 +1,8 @@
 import { Command, Option } from 'commander';
 import Sinon = require('sinon');
 import { BaseCliCommand } from '../../../src/commands/base-command';
-<<<<<<< HEAD
-import { ValidateStacksCommand } from '../../../src/commands/validate-stacks';
-import { IUpdateStacksCommandArgs } from '../../../src/commands/update-stacks';
-=======
 import { IUpdateStacksCommandArgs } from '../../../src/commands/update-stacks';
 import { ValidateStacksCommand } from '../../../src/commands/validate-stacks';
->>>>>>> 15a97e03
 import { GenericTaskRunner } from '../../../src/core/generic-task-runner';
 import { TemplateRoot } from '../../../src/parser/parser';
 import { TestTemplates } from '../test-templates';
@@ -90,11 +85,7 @@
         command = new ValidateStacksCommand(commanderCommand);
         subCommanderCommand = commanderCommand.commands[0];
 
-<<<<<<< HEAD
-        commandArgs = {...subCommanderCommand, templateFile: 'abc.yml'}  as unknown as IUpdateStacksCommandArgs;
-=======
         commandArgs = {...subCommanderCommand, templateFile: 'abc.yml'} as unknown as IUpdateStacksCommandArgs;
->>>>>>> 15a97e03
 
     });
 
