--- conflicted
+++ resolved
@@ -36,12 +36,7 @@
         createAccountSpy = organizationService.createAccount as Sinon.SinonSpy;
         tagResourceSpy = organizationService.tagResource as Sinon.SinonSpy;
         untagResourceSpy = organizationService.untagResource as Sinon.SinonSpy;
-<<<<<<< HEAD
         expect(createAccountSpy.callCount).toBe(0);
-=======
-
-        expect(createAccountSpy.callCount).to.eq(0);
->>>>>>> 13d284de
 
         writer = new AwsOrganizationWriter(organizationService, organizationModel);
         await writer.createAccount(account as any);
@@ -87,8 +82,8 @@
         expect(accountFromModel.Id).toBe(accountId);
     });
 
-    it('event has been published for new account', () => {
-        expect(putAccountCreatedEventSpy.callCount).to.eq( 1);
+    test('event has been published for new account', () => {
+        expect(putAccountCreatedEventSpy.callCount).toBe(1);
     });
 });
 
