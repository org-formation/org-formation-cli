
OrganizationUpdate:
  Type: update-organization
  Skip: true
  Template: ./organization.yml

Template:
  Type: update-stacks
  Template: ./template-fixed-export.yml
  StackName: my-template-fixed-export
  OrganizationBinding:
    Account: !Ref AccountA
    Region: eu-central-1

CopyToS3:
  Type: copy-to-s3
  RemotePath: !Sub s3://org-formation-integration-test/${MasterAccount}/file.txt
  LocalPath: ./files/file.txt
  OrganizationBinding:
    Account: !Ref AccountA
    Region: eu-central-1

CopyToS3WithCopyValue:
  Type: copy-to-s3
  DependsOn: Template
  RemotePath: !Sub
  - s3://${bucketName}/${MasterAccount}/file2.txt
  - { bucketName: !CopyValue 'TestS3BucketName' }
  LocalPath: ./files/file.txt
  OrganizationBinding:
    Account: !Ref AccountA
<<<<<<< HEAD
=======
    Region: eu-central-1

CopyToS3WithZipBeforePut:
  Type: copy-to-s3
  DependsOn: Template
  RemotePath: !Sub
  - s3://org-formation-integration-test/dir-${hash}.zip
  - { hash: !MD5Dir ./files }
  LocalPath: ./files
  ZipBeforePut: true
  OrganizationBinding:
    Account: !Ref AccountA
>>>>>>> ee370422
    Region: eu-central-1<|MERGE_RESOLUTION|>--- conflicted
+++ resolved
@@ -29,8 +29,6 @@
   LocalPath: ./files/file.txt
   OrganizationBinding:
     Account: !Ref AccountA
-<<<<<<< HEAD
-=======
     Region: eu-central-1
 
 CopyToS3WithZipBeforePut:
@@ -43,5 +41,4 @@
   ZipBeforePut: true
   OrganizationBinding:
     Account: !Ref AccountA
->>>>>>> ee370422
     Region: eu-central-1