--- conflicted
+++ resolved
@@ -12,12 +12,9 @@
 import { yamlParseWithIncludes } from '~yaml-cfn/yaml-parse-includes';
 import { ConsoleUtil } from '~util/console-util';
 import { TemplateRoot } from '~parser/parser';
-<<<<<<< HEAD
 import { nunjucksParseWithIncludes } from '~yaml-cfn/nunjucks-parse-includes';
 import { nunjucksRender } from '~yaml-cfn/index';
-=======
 import { AwsUtil } from '~util/aws-util';
->>>>>>> f02397b2
 
 export class BuildConfiguration {
     public tasks: IBuildTaskConfiguration[];
@@ -102,19 +99,7 @@
             command.organizationFileTemplatingContext = updateOrgTask.TemplatingContext;
         }
 
-<<<<<<< HEAD
-        if (command.organizationFileHash === undefined) {
-            command.organizationFileContents = await this.readOrganizationFileContents(command.organizationFile, command.organizationFileTemplatingContext);
-            command.organizationFileHash = md5(command.organizationFileContents);
-        }
-
-        const pathDirname = path.dirname(command.organizationFile);
-        const pathFile = path.basename(command.organizationFile);
-
-
-        return TemplateRoot.createFromContents(command.organizationFileContents, pathDirname, pathFile, {}, command.organizationFileHash);
-=======
-        const organizationFileContents = await this.readOrganizationFileContents(command.organizationFile);
+        const organizationFileContents = await this.readOrganizationFileContents(command.organizationFile, command.organizationFileTemplatingContext);
         const pathDirname = path.dirname(command.organizationFile);
         const pathFile = path.basename(command.organizationFile);
         const templateRoot = TemplateRoot.createFromContents(organizationFileContents, pathDirname, pathFile, {}, command.organizationFileHash);
@@ -125,7 +110,6 @@
         }
 
         return templateRoot;
->>>>>>> f02397b2
     }
 
     private async readOrganizationFileContents(organizationFileLocation: string, textTemplatingContext: any): Promise<string> {
