--- conflicted
+++ resolved
@@ -92,14 +92,9 @@
   'Fn::CopyValue',
   'Fn::ReadFile',
   'Fn::MD5',
-<<<<<<< HEAD
-  'Fn::JsonString'
-
-=======
   'Fn::MD5Dir',
   'Fn::MD5File',
   'Fn::JsonString'
->>>>>>> ee370422
 ];
 
 let allTagTypes = [];
