--- conflicted
+++ resolved
@@ -68,15 +68,12 @@
             ]);
         }
         const defaultProviders = CredentialProviderChain.defaultProviders;
-<<<<<<< HEAD
         if (govCloud) {
             AWS.config.region = 'us-gov-west-1';
             defaultProviders.splice(0, 0, (): AWS.Credentials => new EnvironmentCredentials('GOV_AWS'));
         }
-=======
         // We will place SSO credentials provider right after ProcessCredentials in the priority list.
         // https://docs.aws.amazon.com/sdk-for-javascript/v2/developer-guide/setting-credentials-node.html
->>>>>>> 4e821791
         defaultProviders.splice(5, 0, (): AWS.Credentials => new SingleSignOnCredentials());
         return await this.Initialize(defaultProviders);
     }
@@ -142,7 +139,6 @@
         return AwsUtil.masterAccountId;
     }
 
-<<<<<<< HEAD
     public static async GetGovCloudMasterAccountId(): Promise<string> {
         if (AwsUtil.masterGovCloudAccountId !== undefined) {
             return AwsUtil.masterGovCloudAccountId;
@@ -154,8 +150,6 @@
         return AwsUtil.masterGovCloudAccountId;
     }
 
-=======
->>>>>>> 4e821791
     public static async InitializeWithCurrentPartition(): Promise<string> {
         if (AwsUtil.partition) {
             return AwsUtil.partition;
@@ -322,9 +316,6 @@
         const profileKey = profileName ?
             contents[profileName] ?? contents['profile ' + profileName] :
             contents.default;
-<<<<<<< HEAD
-        return profileKey.region ?? 'us-east-1';
-=======
 
         if (profileKey.region) {
             return profileKey.region;
@@ -334,7 +325,6 @@
         if (regionFromEnv) { return regionFromEnv; }
 
         return 'us-east-1';
->>>>>>> 4e821791
     }
 
     public static partition: string;
