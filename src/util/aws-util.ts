import { readFileSync } from 'fs';
// import { inspect } from 'util'; // or directly
import { CloudFormation, IAM, S3, STS, Support, CredentialProviderChain, Organizations } from 'aws-sdk';
import { CredentialsOptions } from 'aws-sdk/lib/credentials';
import AWS from 'aws-sdk';
import { SingleSignOnCredentials } from '@mhlabs/aws-sdk-sso';
import { provider } from 'aws-sdk/lib/credentials/credential_provider_chain';
import { ListExportsInput, UpdateStackInput, DescribeStacksOutput, CreateStackInput, ValidateTemplateInput } from 'aws-sdk/clients/cloudformation';
import { DescribeOrganizationResponse } from 'aws-sdk/clients/organizations';
import { PutObjectRequest } from 'aws-sdk/clients/s3';
import { ServiceConfigurationOptions } from 'aws-sdk/lib/service';
import * as ini from 'ini';
import { v4 as uuid } from 'uuid';
import { OrgFormationError } from '../org-formation-error';
import { ConsoleUtil } from './console-util';
import { GlobalState } from './global-state';
import { PasswordPolicyResource, Reference } from '~parser/model';
import { ICfnBinding } from '~cfn-binder/cfn-binder';

type CredentialProviderOptions = ConstructorParameters<typeof AWS.SharedIniFileCredentials>[0];

export const DEFAULT_ROLE_FOR_ORG_ACCESS = { RoleName: 'OrganizationAccountAccessRole' };
export const DEFAULT_ROLE_FOR_CROSS_ACCOUNT_ACCESS = { RoleName: 'OrganizationAccountAccessRole' };


export class AwsUtil {

    public static ClearCache(): void {
        AwsUtil.masterAccountId = undefined;
        AwsUtil.CfnServiceCache = {};
        AwsUtil.IamServiceCache = {};
        AwsUtil.SupportServiceCache = {};
        AwsUtil.S3ServiceCache = {};
    }

    private static organization: DescribeOrganizationResponse;
    public static async GetPrincipalOrgId(): Promise<string> {
        if (this.organization !== undefined) {
            return this.organization.Organization.Id;
        }

        const organizationService = new Organizations({ region: 'us-east-1' });
        this.organization = await organizationService.describeOrganization().promise();
        return this.organization.Organization.Id;

    }

    public static async InitializeWithProfile(profile?: string): Promise<AWS.Credentials> {
        if (profile) {
            process.env.AWS_SDK_LOAD_CONFIG = '1';
            const params: CredentialProviderOptions = { profile };
            if (process.env.AWS_SHARED_CREDENTIALS_FILE) {
                params.filename = process.env.AWS_SHARED_CREDENTIALS_FILE;
            }

            // Setup a MFA callback to ask the code from user
            params.tokenCodeFn = async (mfaSerial: string, callback: any): Promise<void> => {
                const token = await ConsoleUtil.Readline(`👋 Enter MFA code for ${mfaSerial}`);
                callback(null, token);
            };

            return await this.Initialize([
                (): AWS.Credentials => new AWS.SharedIniFileCredentials(params),
                (): AWS.Credentials => new SingleSignOnCredentials(params),
                (): AWS.Credentials => new AWS.ProcessCredentials(params),
            ]);
        }
        const defaultProviders = CredentialProviderChain.defaultProviders;
        // We will place SSO credentials provider right after ProcessCredentials in the priority list.
        // https://docs.aws.amazon.com/sdk-for-javascript/v2/developer-guide/setting-credentials-node.html
        defaultProviders.splice(5, 0, (): AWS.Credentials => new SingleSignOnCredentials());
        return await this.Initialize(defaultProviders);
    }

    public static async Initialize(providers: provider[]): Promise<AWS.Credentials> {
        const chainProvider = new CredentialProviderChain(providers);
        return AWS.config.credentials = await chainProvider.resolvePromise();
    }

    public static SetMasterAccountId(masterAccountId: string): void {
        AwsUtil.masterAccountId = masterAccountId;
    }

    static SetBuildAccountId(buildAccountId: string): void {
        AwsUtil.buildProcessAccountId = buildAccountId;
    }

    public static async GetMasterAccountId(): Promise<string> {
        if (AwsUtil.masterAccountId !== undefined) {
            return AwsUtil.masterAccountId;
        }
        const stsClient = new STS(); // if not set, assume build process runs in master
        const caller = await stsClient.getCallerIdentity().promise();
        if (caller.Arn) {
            const partition = caller.Arn.match(/arn\:([^:]*)\:/)[1];
            AwsUtil.partition = partition;
        }
        AwsUtil.masterAccountId = caller.Account;
        return AwsUtil.masterAccountId;
    }

    public static async InitializeWithCurrentPartition(): Promise<string> {
        if (AwsUtil.partition) {
            return AwsUtil.partition;
        }
        const stsClient = new STS();
        const caller = await stsClient.getCallerIdentity().promise();
        const partition = caller.Arn.match(/arn\:([^:]*)\:/)[1];
        AwsUtil.partition = partition;
        return partition;
    }

    public static async GetBuildProcessAccountId(): Promise<string> {
        if (AwsUtil.buildProcessAccountId !== undefined) {
            return AwsUtil.buildProcessAccountId;
        }
        const stsClient = new STS();
        const caller = await stsClient.getCallerIdentity().promise();
        AwsUtil.buildProcessAccountId = caller.Account;
        return AwsUtil.buildProcessAccountId;
    }

    public static async GetBuildRunningOnMasterAccount(): Promise<boolean> {
        return (await this.GetMasterAccountId()) === (await this.GetBuildProcessAccountId());
    }


    public static async GetOrganizationsService(accountId: string, roleInTargetAccount: string): Promise<Organizations> {
        return await AwsUtil.GetOrCreateService<Organizations>(Organizations, AwsUtil.OrganizationsServiceCache, accountId, `${accountId}/${roleInTargetAccount}`, { region: 'us-east-1' }, roleInTargetAccount);
    }

    public static async GetSupportService(accountId: string, roleInTargetAccount: string, viaRoleArn?: string): Promise<Support> {
        return await AwsUtil.GetOrCreateService<Support>(Support, AwsUtil.SupportServiceCache, accountId, `${accountId}/${roleInTargetAccount}/${viaRoleArn}`, { region: 'us-east-1' }, roleInTargetAccount, viaRoleArn);
    }

    public static GetRoleArn(accountId: string, roleInTargetAccount: string): string {
        return 'arn:aws:iam::' + accountId + ':role/' + roleInTargetAccount;
    }

    public static async GetS3Service(accountId: string, region?: string, roleInTargetAccount?: string): Promise<S3> {
        const config: ServiceConfigurationOptions = {};
        if (region !== undefined) {
            config.region = region;
        }

        return await AwsUtil.GetOrCreateService<S3>(S3, AwsUtil.S3ServiceCache, accountId, `${accountId}/${roleInTargetAccount}`, config, roleInTargetAccount);

    }

    public static async GetIamService(accountId: string, roleInTargetAccount?: string, viaRoleArn?: string): Promise<IAM> {
        return await AwsUtil.GetOrCreateService<IAM>(IAM, AwsUtil.IamServiceCache, accountId, `${accountId}/${roleInTargetAccount}/${viaRoleArn}`, {}, roleInTargetAccount, viaRoleArn);
    }

    public static async GetCloudFormation(accountId: string, region: string, roleInTargetAccount?: string, viaRoleArn?: string): Promise<CloudFormation> {
        return await AwsUtil.GetOrCreateService<CloudFormation>(CloudFormation, AwsUtil.CfnServiceCache, accountId, `${accountId}/${region}/${roleInTargetAccount}/${roleInTargetAccount}/${viaRoleArn}`, { region }, roleInTargetAccount, viaRoleArn);
    }

    public static async DeleteObject(bucketName: string, objectKey: string, credentials: CredentialsOptions = undefined): Promise<void> {
        const s3client = new S3({ credentials });
        await s3client.deleteObject({ Bucket: bucketName, Key: objectKey }).promise();
    }

    private static async GetOrCreateService<TService>(ctr: new (args: CloudFormation.Types.ClientConfiguration) => TService, cache: Record<string, TService>, accountId: string, cacheKey: string = accountId, clientConfig: ServiceConfigurationOptions = {}, roleInTargetAccount: string, viaRoleArn?: string): Promise<TService> {
        const cachedService = cache[cacheKey];
        if (cachedService) {
            return cachedService;
        }

        const config = clientConfig;


        if (typeof roleInTargetAccount !== 'string') {
            roleInTargetAccount = GlobalState.GetCrossAccountRoleName(accountId);
        }

        const credentialOptions: CredentialsOptions = await AwsUtil.GetCredentials(accountId, roleInTargetAccount, viaRoleArn);
        if (credentialOptions !== undefined) {
            config.credentials = credentialOptions;
        }

        const service = new ctr(config);

        cache[cacheKey] = service;
        return service;
    }

    public static async GetCredentials(accountId: string, roleInTargetAccount: string, viaRoleArn?: string): Promise<CredentialsOptions | undefined> {

        const masterAccountId = await AwsUtil.GetMasterAccountId();
        const useCurrentPrincipal = (masterAccountId === accountId && roleInTargetAccount === GlobalState.GetOrganizationAccessRoleName(accountId));
        if (useCurrentPrincipal) {
            return undefined;
        }

        try {
            const roleArn = AwsUtil.GetRoleArn(accountId, roleInTargetAccount);
            const config: STS.ClientConfiguration = {};
            if (viaRoleArn !== undefined) {
                config.credentials = await AwsUtil.GetCredentialsForRole(viaRoleArn, {});
            }
            return await AwsUtil.GetCredentialsForRole(roleArn, config);
        } catch (err) {
            const buildAccountId = await AwsUtil.GetBuildProcessAccountId();
            if (accountId === buildAccountId) {
                ConsoleUtil.LogWarning('======================================');
                ConsoleUtil.LogWarning('Hi there!');
                ConsoleUtil.LogWarning(`You just ran into an error when assuming the role ${roleInTargetAccount} in account ${buildAccountId}.`);
                ConsoleUtil.LogWarning('Possibly, this is due a breaking change in org-formation v0.9.15.');
                ConsoleUtil.LogWarning('From v0.9.15 onwards the org-formation cli will assume a role in every account it deploys tasks to.');
                ConsoleUtil.LogWarning('This will make permission management and SCPs to deny / allow org-formation tasks easier.');
                ConsoleUtil.LogWarning('More information: https://github.com/org-formation/org-formation-cli/tree/master/docs/0.9.15-permission-change.md');
                ConsoleUtil.LogWarning('Thanks!');
                ConsoleUtil.LogWarning('======================================');
            }
            throw err;
        }
    }

    private static async GetCredentialsForRole(roleArn: string, config: STS.ClientConfiguration): Promise<CredentialsOptions> {
        const sts = new STS(config);

        const response = await sts.assumeRole({ RoleArn: roleArn, RoleSessionName: 'OrganizationFormationBuild' }).promise();
        const credentialOptions: CredentialsOptions = {
            accessKeyId: response.Credentials.AccessKeyId,
            secretAccessKey: response.Credentials.SecretAccessKey,
            sessionToken: response.Credentials.SessionToken,
        };
        return credentialOptions;

    }

    public static async GetCloudFormationExport(exportName: string, accountId: string, region: string, customRoleName: string, customViaRoleArn?: string): Promise<string | undefined> {
        const cfnRetrieveExport = await AwsUtil.GetCloudFormation(accountId, region, customRoleName, customViaRoleArn);
        const listExportsRequest: ListExportsInput = {};
        do {
            const listExportsResponse = await cfnRetrieveExport.listExports(listExportsRequest).promise();
            listExportsRequest.NextToken = listExportsResponse.NextToken;
            const foundExport = listExportsResponse.Exports.find(x => x.Name === exportName);
            if (foundExport) {
                return foundExport.Value;
            }
        } while (listExportsRequest.NextToken);
        return undefined;
    }

    public static GetDefaultRegion(profileName?: string): string {
        const defaultRegionFromEnv = process.env.AWS_DEFAULT_REGION;
        if (defaultRegionFromEnv) { return defaultRegionFromEnv; }

        const homeDir = require('os').homedir();
        const config = readFileSync(homeDir + '/.aws/config').toString('utf8');
        const contents = ini.parse(config);
        const profileKey = profileName ?
            contents[profileName] ?? contents['profile ' + profileName] :
            contents.default;

        if (profileKey.region) {
            return profileKey.region;
        }

        const regionFromEnv = process.env.AWS_REGION;
        if (regionFromEnv) { return regionFromEnv; }

        return 'us-east-1';
    }

    public static partition: string;
    private static masterAccountId: string | PromiseLike<string>;
    private static buildProcessAccountId: string | PromiseLike<string>;
    private static IamServiceCache: Record<string, IAM> = {};
    private static SupportServiceCache: Record<string, Support> = {};
    private static OrganizationsServiceCache: Record<string, Organizations> = {};
    private static CfnServiceCache: Record<string, CloudFormation> = {};
    private static S3ServiceCache: Record<string, S3> = {};
}

export const passwordPolicyEquals = (passwordPolicy: IAM.PasswordPolicy, pwdPolicyResource: Reference<PasswordPolicyResource>): boolean => {

    if (!passwordPolicy && (!pwdPolicyResource || !pwdPolicyResource.TemplateResource)) {
        return true; // equal
    }
    if (!passwordPolicy) {
        return false;
    }

    if (!pwdPolicyResource || !pwdPolicyResource.TemplateResource) {
        return false;
    }

    if (passwordPolicy.AllowUsersToChangePassword !== pwdPolicyResource.TemplateResource.allowUsersToChangePassword) {
        return false;
    }

    if (passwordPolicy.MinimumPasswordLength !== pwdPolicyResource.TemplateResource.minimumPasswordLength) {
        return false;
    }

    if (passwordPolicy.RequireSymbols !== pwdPolicyResource.TemplateResource.requireSymbols) {
        return false;
    }

    if (passwordPolicy.RequireNumbers !== pwdPolicyResource.TemplateResource.requireNumbers) {
        return false;
    }

    if (passwordPolicy.RequireUppercaseCharacters !== pwdPolicyResource.TemplateResource.requireUppercaseCharacters) {
        return false;
    }

    if (passwordPolicy.RequireLowercaseCharacters !== pwdPolicyResource.TemplateResource.requireLowercaseCharacters) {
        return false;
    }

    if (passwordPolicy.MaxPasswordAge !== pwdPolicyResource.TemplateResource.maxPasswordAge) {
        return false;
    }

    if (passwordPolicy.PasswordReusePrevention !== pwdPolicyResource.TemplateResource.passwordReusePrevention) {
        return false;
    }

    return true;
};

export class CfnUtil {

    public static async UploadTemplateToS3IfTooLarge(stackInput: CreateStackInput | UpdateStackInput | ValidateTemplateInput, binding: ICfnBinding, stackName: string, templateHash: string): Promise<void> {
        if (stackInput.TemplateBody && stackInput.TemplateBody.length > 50000) {
            const s3Service = await AwsUtil.GetS3Service(binding.accountId, binding.region);
            const bucketName = `org-formation-${binding.accountId}-${binding.region}-large-templates`;
            try {
                await s3Service.createBucket({ Bucket: bucketName }).promise();
                await s3Service.putBucketOwnershipControls({ Bucket: bucketName, OwnershipControls: { Rules: [{ ObjectOwnership: 'BucketOwnerPreferred' }] } }).promise();
                await s3Service.putPublicAccessBlock({
                    Bucket: bucketName,
                    PublicAccessBlockConfiguration: {
                        BlockPublicAcls: true,
                        IgnorePublicAcls: true,
                        BlockPublicPolicy: true,
                        RestrictPublicBuckets: true,
                    },
                }).promise();
                await s3Service.putBucketEncryption({
                    Bucket: bucketName, ServerSideEncryptionConfiguration: {
                        Rules: [{ ApplyServerSideEncryptionByDefault: { SSEAlgorithm: 'AES256' } }],
                    },
                }).promise();
            } catch (err) {
                if (err && err.code !== 'BucketAlreadyOwnedByYou') {
                    throw new OrgFormationError(`unable to create bucket ${bucketName} in account ${binding.accountId}, error: ${err}`);
                }
            }

            const putObjetRequest: PutObjectRequest = { Bucket: bucketName, Key: `${stackName}-${templateHash}.json`, Body: stackInput.TemplateBody, ACL: 'bucket-owner-full-control' };
            await s3Service.putObject(putObjetRequest).promise();
            stackInput.TemplateURL = `https://${bucketName}.s3.amazonaws.com/${putObjetRequest.Key}`;
            delete stackInput.TemplateBody;
        }
    }


    public static async UpdateOrCreateStack(cfn: CloudFormation, updateStackInput: UpdateStackInput): Promise<DescribeStacksOutput> {
        let describeStack: DescribeStacksOutput;
        let retryStackIsBeingUpdated = false;
        let retryStackIsBeingUpdatedCount = 0;
        let retryAccountIsBeingInitialized = false;
        let retryAccountIsBeingInitializedCount = 0;

        do {
            retryStackIsBeingUpdated = false;
            retryAccountIsBeingInitialized = false;
            try {
                try {
<<<<<<< HEAD
                    updateStackInput.ClientRequestToken = uuid();
=======
>>>>>>> 1545f6fe
                    await cfn.updateStack(updateStackInput).promise();
                    describeStack = await cfn.waitFor('stackUpdateComplete', { StackName: updateStackInput.StackName, $waiter: { delay: 1, maxAttempts: 60 * 30 } }).promise();
                } catch (innerErr) {
                    if (innerErr && innerErr.code === 'ValidationError' && innerErr.message && innerErr.message.indexOf('does not exist') !== -1) {
<<<<<<< HEAD
                        updateStackInput.ClientRequestToken = uuid();
                        await cfn.createStack(updateStackInput).promise();
                        describeStack = await cfn.waitFor('stackCreateComplete', { StackName: updateStackInput.StackName, $waiter: { delay: 1, maxAttempts: 60 * 30 } }).promise();
                    } else {
                        // const describedStacks = await cfn.describeStacks({ StackName: updateStackInput.StackName }).promise();
                        // ConsoleUtil.LogInfo(`ADDITIONAL ${updateStackInput.StackName} inner stack not create complete ${inspect(describedStacks)}`);
=======
                        await cfn.createStack(updateStackInput).promise();
                        describeStack = await cfn.waitFor('stackCreateComplete', { StackName: updateStackInput.StackName, $waiter: { delay: 1, maxAttempts: 60 * 30 } }).promise();
                    } else {
>>>>>>> 1545f6fe
                        throw innerErr;
                    }
                }
            } catch (err) {
                // ConsoleUtil.LogError(`ADDITIONAL ${updateStackInput.StackName}: ${inspect(err)}`);
                if (err && (err.code === 'OptInRequired' || err.code === 'InvalidClientTokenId')) {
                    if (retryAccountIsBeingInitializedCount >= 20) { // 20 * 30 sec = 10 minutes
                        throw new OrgFormationError('Account seems stuck initializing.');
                    }
                    retryAccountIsBeingInitializedCount += 1;
                    await sleep(26 + (4 * Math.random()));
                    retryAccountIsBeingInitialized = true;
                } else if (err && (err.code === 'ValidationError' && err.message) || (err.code === 'ResourceNotReady')) {
                    const message = err.message as string;
                    if (-1 !== message.indexOf('ROLLBACK_COMPLETE') || -1 !== message.indexOf('ROLLBACK_FAILED') || -1 !== message.indexOf('DELETE_FAILED')) {
                        await cfn.deleteStack({ StackName: updateStackInput.StackName, RoleARN: updateStackInput.RoleARN }).promise();
                        await cfn.waitFor('stackDeleteComplete', { StackName: updateStackInput.StackName, $waiter: { delay: 1, maxAttempts: 60 * 30 } }).promise();
<<<<<<< HEAD
                        updateStackInput.ClientRequestToken = uuid();
=======
>>>>>>> 1545f6fe
                        await cfn.createStack(updateStackInput).promise();
                        describeStack = await cfn.waitFor('stackCreateComplete', { StackName: updateStackInput.StackName, $waiter: { delay: 1, maxAttempts: 60 * 30 } }).promise();
                    } else if (-1 !== message.indexOf('No updates are to be performed.')) {
                        describeStack = await cfn.describeStacks({ StackName: updateStackInput.StackName }).promise();
                        // ignore;
                    } else if (
                        (-1 !== message.indexOf('is in UPDATE_ROLLBACK_IN_PROGRESS state and can not be updated.')) ||
                        (-1 !== message.indexOf('is in UPDATE_COMPLETE_CLEANUP_IN_PROGRESS state and can not be updated.')) ||
                        (-1 !== message.indexOf('is in UPDATE_IN_PROGRESS state and can not be updated.')) ||
                        (-1 !== message.indexOf('is in CREATE_ROLLBACK_IN_PROGRESS state and can not be updated.')) ||
                        (-1 !== message.indexOf('is in CREATE_COMPLETE_CLEANUP_IN_PROGRESS state and can not be updated.')) ||
                        (-1 !== message.indexOf('is in CREATE_IN_PROGRESS state and can not be updated.')) ||
                        (err.code === 'ResourceNotReady' && err.originalError?.code === 'Throttling')) {
                        if (retryStackIsBeingUpdatedCount >= 20) { // 20 * 30 sec = 10 minutes
                            throw new OrgFormationError(`Stack ${updateStackInput.StackName} seems stuck in UPDATE_IN_PROGRESS (or similar) state.`);
                        }

                        ConsoleUtil.LogInfo(`Stack ${updateStackInput.StackName} is already being updated. waiting.... `);
                        retryStackIsBeingUpdatedCount += 1;
                        await sleep(26 + (4 * Math.random()));
                        retryStackIsBeingUpdated = true;

                    } else {
                        throw err;
                    }
                } else {
                    throw err;
                }
            }
        } while (retryStackIsBeingUpdated || retryAccountIsBeingInitialized);
        return describeStack;
    }
}

const sleep = (seconds: number): Promise<void> => {
    return new Promise(resolve => setTimeout(resolve, 1000 * seconds));
};<|MERGE_RESOLUTION|>--- conflicted
+++ resolved
@@ -371,26 +371,15 @@
             retryAccountIsBeingInitialized = false;
             try {
                 try {
-<<<<<<< HEAD
                     updateStackInput.ClientRequestToken = uuid();
-=======
->>>>>>> 1545f6fe
                     await cfn.updateStack(updateStackInput).promise();
                     describeStack = await cfn.waitFor('stackUpdateComplete', { StackName: updateStackInput.StackName, $waiter: { delay: 1, maxAttempts: 60 * 30 } }).promise();
                 } catch (innerErr) {
                     if (innerErr && innerErr.code === 'ValidationError' && innerErr.message && innerErr.message.indexOf('does not exist') !== -1) {
-<<<<<<< HEAD
                         updateStackInput.ClientRequestToken = uuid();
                         await cfn.createStack(updateStackInput).promise();
                         describeStack = await cfn.waitFor('stackCreateComplete', { StackName: updateStackInput.StackName, $waiter: { delay: 1, maxAttempts: 60 * 30 } }).promise();
                     } else {
-                        // const describedStacks = await cfn.describeStacks({ StackName: updateStackInput.StackName }).promise();
-                        // ConsoleUtil.LogInfo(`ADDITIONAL ${updateStackInput.StackName} inner stack not create complete ${inspect(describedStacks)}`);
-=======
-                        await cfn.createStack(updateStackInput).promise();
-                        describeStack = await cfn.waitFor('stackCreateComplete', { StackName: updateStackInput.StackName, $waiter: { delay: 1, maxAttempts: 60 * 30 } }).promise();
-                    } else {
->>>>>>> 1545f6fe
                         throw innerErr;
                     }
                 }
@@ -408,10 +397,7 @@
                     if (-1 !== message.indexOf('ROLLBACK_COMPLETE') || -1 !== message.indexOf('ROLLBACK_FAILED') || -1 !== message.indexOf('DELETE_FAILED')) {
                         await cfn.deleteStack({ StackName: updateStackInput.StackName, RoleARN: updateStackInput.RoleARN }).promise();
                         await cfn.waitFor('stackDeleteComplete', { StackName: updateStackInput.StackName, $waiter: { delay: 1, maxAttempts: 60 * 30 } }).promise();
-<<<<<<< HEAD
                         updateStackInput.ClientRequestToken = uuid();
-=======
->>>>>>> 1545f6fe
                         await cfn.createStack(updateStackInput).promise();
                         describeStack = await cfn.waitFor('stackCreateComplete', { StackName: updateStackInput.StackName, $waiter: { delay: 1, maxAttempts: 60 * 30 } }).promise();
                     } else if (-1 !== message.indexOf('No updates are to be performed.')) {
