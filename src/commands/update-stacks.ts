--- conflicted
+++ resolved
@@ -42,13 +42,13 @@
         }
         if (command.parameters) {
             templateOverrides.ParameterValues = {};
-            for(const [key, val] of Object.entries(command.parameters)) {
+            for (const [key, val] of Object.entries(command.parameters)) {
                 templateOverrides.ParameterValues[key] = val;
             }
         }
         if (command.templatingContext) {
             templateOverrides.TemplatingContext = {};
-            for(const [key, val] of Object.entries(command.templatingContext)) {
+            for (const [key, val] of Object.entries(command.templatingContext)) {
                 templateOverrides.TemplatingContext[key] = val;
             }
         }
@@ -113,24 +113,24 @@
             } else if (updateProtection === false) {
                 stackPolicy = {
                     Statement:
-                     {
+                    {
                         Effect: 'Allow',
                         Action: 'Update:*',
                         Principal: '*',
                         Resource: '*',
-                     },
+                    },
                 };
             }
         }
         if (stackPolicy === undefined) {
             stackPolicy = {
                 Statement:
-                 {
+                {
                     Effect: 'Allow',
                     Action: 'Update:*',
                     Principal: '*',
                     Resource: '*',
-                 },
+                },
             };
         }
         const template = await UpdateStacksCommand.createTemplateUsingOverrides(command, templateFile);
@@ -138,11 +138,7 @@
         const state = await this.getState(command);
         GlobalState.Init(state, template);
 
-<<<<<<< HEAD
-        const cfnBinder = new CloudFormationBinder(stackName, template, state, parameters, command.forceDeploy === true, command.verbose === true, taskRoleName, terminationProtection, stackPolicy, govCloud, cloudFormationRoleName, undefined, taskViaRoleArn);
-=======
-        const cfnBinder = new CloudFormationBinder(stackName, template, state, parameters, command.forceDeploy === true, command.verbose === true, taskRoleName, terminationProtection, stackPolicy, cloudFormationRoleName, command.resolver, undefined, taskViaRoleArn);
->>>>>>> 298fcd80
+        const cfnBinder = new CloudFormationBinder(stackName, template, state, parameters, command.forceDeploy === true, command.verbose === true, taskRoleName, terminationProtection, stackPolicy, govCloud, cloudFormationRoleName, command.resolver, undefined, taskViaRoleArn);
 
         const cfnTasks = await cfnBinder.enumTasks();
         if (cfnTasks.length === 0) {
