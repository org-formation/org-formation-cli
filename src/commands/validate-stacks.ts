import { Command } from 'commander';
import { ConsoleUtil } from '../util/console-util';
import { BaseCliCommand } from './base-command';
import { IUpdateStacksCommandArgs, UpdateStacksCommand } from './update-stacks';
import { ValidateOrganizationCommand } from './validate-organization';
import { CloudFormationBinder } from '~cfn-binder/cfn-binder';
import { CfnTaskRunner } from '~cfn-binder/cfn-task-runner';
import { CfnValidateTaskProvider } from '~cfn-binder/cfn-validate-task-provider';
import { GlobalState } from '~util/global-state';
import { Validator } from '~parser/validator';

const commandName = 'validate-stacks <templateFile>';
const commandDescription = 'validates the CloudFormation templates that will be generated';

export class ValidateStacksCommand extends BaseCliCommand<IUpdateStacksCommandArgs> {

    public static async Perform(command: IUpdateStacksCommandArgs): Promise<void> {
        const x = new ValidateStacksCommand();
        await x.performCommand(command);
    }
    constructor(command?: Command) {
        super(command, commandName, commandDescription, 'templateFile');
    }

    public addOptions(command: Command): void {
        command.option('--parameters [parameters]', 'parameter values passed to CloudFormation when executing stacks');
        command.option('--organization-file [organization-file]', 'organization file used for organization bindings');
        command.option('--stack-name <stack-name>', 'name of the stack that will be used in CloudFormation', 'validation');
        super.addOptions(command);
    }

    public async performCommand(command: IUpdateStacksCommandArgs): Promise<void> {
        const templateFile = command.templateFile;

        if (ValidateOrganizationCommand.SkipValidationForTasks) {
            return;
        }

        const maxConcurrentStacks = command.maxConcurrentStacks ?? 1;
        const failedStacksTolerance = command.failedStacksTolerance ?? 99;
        Validator.validatePositiveInteger(maxConcurrentStacks, 'maxConcurrentStacks');
        Validator.validatePositiveInteger(failedStacksTolerance, 'failedStacksTolerance');


        const template = await UpdateStacksCommand.createTemplateUsingOverrides(command, templateFile);
        const state = await this.getState(command);
        GlobalState.Init(state, template);
        ConsoleUtil.state = state;
        const parameters = this.parseCfnParameters(command.parameters);
        const stackPolicy = command.stackPolicy;
        const cloudFormationRoleName = command.cloudFormationRoleName;
        const taskViaRoleArn = command.taskViaRoleArn;
<<<<<<< HEAD
        const cfnBinder = new CloudFormationBinder(command.stackName, template, state, parameters, false, command.verbose === true, command.taskRoleName, false, stackPolicy, false, cloudFormationRoleName, undefined, taskViaRoleArn);
=======
        const cfnBinder = new CloudFormationBinder(command.stackName, template, state, parameters, false, command.verbose === true, command.taskRoleName, false, stackPolicy, cloudFormationRoleName, command.resolver, undefined, taskViaRoleArn);
>>>>>>> 298fcd80

        const bindings = await cfnBinder.enumBindings();

        const validationTaskProvider = new CfnValidateTaskProvider(template, state, command.verbose === true);
        const tasks = await validationTaskProvider.enumTasks(bindings);
        await CfnTaskRunner.ValidateTemplates(tasks, command.verbose === true, maxConcurrentStacks, failedStacksTolerance);
    }
}<|MERGE_RESOLUTION|>--- conflicted
+++ resolved
@@ -48,13 +48,10 @@
         ConsoleUtil.state = state;
         const parameters = this.parseCfnParameters(command.parameters);
         const stackPolicy = command.stackPolicy;
+        const govCloud = command.govCloud === true;
         const cloudFormationRoleName = command.cloudFormationRoleName;
         const taskViaRoleArn = command.taskViaRoleArn;
-<<<<<<< HEAD
-        const cfnBinder = new CloudFormationBinder(command.stackName, template, state, parameters, false, command.verbose === true, command.taskRoleName, false, stackPolicy, false, cloudFormationRoleName, undefined, taskViaRoleArn);
-=======
-        const cfnBinder = new CloudFormationBinder(command.stackName, template, state, parameters, false, command.verbose === true, command.taskRoleName, false, stackPolicy, cloudFormationRoleName, command.resolver, undefined, taskViaRoleArn);
->>>>>>> 298fcd80
+        const cfnBinder = new CloudFormationBinder(command.stackName, template, state, parameters, false, command.verbose === true, command.taskRoleName, false, stackPolicy, govCloud, cloudFormationRoleName, command.resolver, undefined, taskViaRoleArn);
 
         const bindings = await cfnBinder.enumBindings();
 
