import path from 'path';
import { Organizations } from 'aws-sdk';
import { Command } from 'commander';
import RC from 'rc';
import { CredentialsOptions } from 'aws-sdk/lib/credentials';
import { AwsUtil } from '../util/aws-util';
import { ConsoleUtil } from '../util/console-util';
import { OrgFormationError } from '../org-formation-error';
import { IPerformTasksCommandArgs } from './perform-tasks';
import { IPrintTasksCommandArgs } from './print-tasks';
import { AwsOrganization } from '~aws-provider/aws-organization';
import { AwsOrganizationReader } from '~aws-provider/aws-organization-reader';
import { AwsOrganizationWriter } from '~aws-provider/aws-organization-writer';
import { OrganizationBinder } from '~org-binder/org-binder';
import { TaskProvider } from '~org-binder/org-tasks-provider';
import { TemplateRoot } from '~parser/parser';
import { PersistedState } from '~state/persisted-state';
import { S3StorageProvider } from '~state/storage-provider';
import { DefaultTemplate, DefaultTemplateWriter } from '~writer/default-template-writer';
import { CfnParameters } from '~core/cfn-parameters';
import { Validator } from '~parser/validator';
import { CfnExpressionResolver } from '~core/cfn-expression-resolver';

const DEFAULT_STATE_OBJECT = 'state.json';

export abstract class BaseCliCommand<T extends ICommandArgs> {

    protected command: Command;
    protected firstArg: any;

    static CliCommandArgs: ICommandArgs;
    static StateBucketName: string;

    static async CreateAdditionalArgsForInvocation(): Promise<string> {
        let additionalArgs = '';
        const cliArgs = BaseCliCommand.CliCommandArgs;
        if (cliArgs) {
            const profile = cliArgs.profile;
            const stateBucketName = cliArgs.stateBucketName;
            const stateObject = cliArgs.stateObject;

            if (profile !== undefined) {
                additionalArgs += `--profile ${profile} `;
            }

            const defaultStateBucketName = await BaseCliCommand.GetStateBucketName(undefined);

            if (stateBucketName !== undefined && stateBucketName !== defaultStateBucketName) {
                additionalArgs += `--state-bucket-name ${stateBucketName} `;
            }

            if (stateObject !== undefined && stateObject !== DEFAULT_STATE_OBJECT) {
                additionalArgs += `--state-object ${stateObject} `;
            }
        }
        return additionalArgs;
    }

    constructor(command?: Command, name?: string, description?: string, firstArgName?: string, private rc?: Record<string, any>) {
        if (command !== undefined && name !== undefined) {
            this.command = command.command(name);
            if (description !== undefined) {
                this.command.description(description);
            }
            this.command.allowUnknownOption(false);
            this.addOptions(this.command);
            this.command.action(async (firstArg: string) => {
                if (firstArgName && (typeof firstArg !== 'object')) {
                    this.command[firstArgName] = firstArg;
                }
                this.invoke();
            });
        }
    }

    public storeCommand(command: ICommandArgs): void {
        if (BaseCliCommand.CliCommandArgs === undefined) {
            BaseCliCommand.CliCommandArgs = command;
        }
    }

    public async generateDefaultTemplate(defaultBuildAccessRoleName?: string): Promise<DefaultTemplate> {
        const organizations = new Organizations({ region: 'us-east-1' });
        const awsReader = new AwsOrganizationReader(organizations);
        const awsOrganization = new AwsOrganization(awsReader);
        const writer = new DefaultTemplateWriter(awsOrganization);
        writer.DefaultBuildProcessAccessRoleName = defaultBuildAccessRoleName;
        const template = await writer.generateDefaultTemplate();
        template.template = template.template.replace(/( *)-\n\1 {2}/g, '$1- ');
        const parsedTemplate = TemplateRoot.createFromContents(template.template, './');
        template.state.setPreviousTemplate(parsedTemplate.source);
        return template;
    }

    public async getState(command: ICommandArgs): Promise<PersistedState> {
        if (command.state) {
            return command.state;
        }

        const storageProvider = await this.getStateStorageProvider(command);

        BaseCliCommand.StateBucketName = storageProvider.bucketName;
        const accountId = await AwsUtil.GetMasterAccountId();

        try {
            const state = await PersistedState.Load(storageProvider, accountId);
            if (command.organizationStateObject !== undefined) {
                const orgStorageProvider = await this.getOrganizationStateStorageProvider(command);
                const orgState = await PersistedState.Load(orgStorageProvider, accountId);
                state.setReadonlyOrganizationState(orgState);
            }
            command.state = state;
            return state;
        } catch (err) {
            if (err && err.code === 'NoSuchBucket') {
                throw new OrgFormationError(`unable to load previously committed state, reason: bucket '${storageProvider.bucketName}' does not exist in current account.`);
            }
            throw err;
        }
    }

    public async invoke(): Promise<void> {
        try {
            await this.initialize(this.command as any as ICommandArgs);
            await this.performCommand(this.command as any as T);
        } catch (err) {
            if (err instanceof OrgFormationError) {
                ConsoleUtil.LogError(err.message);
            } else {
                if (err.code && err.requestId) {
                    ConsoleUtil.LogError(`error: ${err.code}, aws-request-id: ${err.requestId}`);
                    ConsoleUtil.LogError(err.message);

                } else {
                    ConsoleUtil.LogError('unexpected error occurred...', err);
                }
            }
            process.exitCode = 1;
        }
    }
    protected abstract performCommand(command: T): Promise<void>;

    protected addOptions(command: Command): void {
        /**
         * Note the addition of two commands here. The gov-cloud-profile is used to know which profile to grab from your config file.
         * The gov-cloud boolean is used to denote when you're running org-formation with the primary profile as govcloud. This is used
         * so that org-formation knows to use resources with a govcloud region, but this might be able to be simplified by just
         * updating the AWS.config.region.
         */
        command.option('--state-bucket-name [state-bucket-name]', 'bucket name that contains state file', 'organization-formation-${AWS::AccountId}');
        command.option('--state-object [state-object]', 'key for object used to store state', DEFAULT_STATE_OBJECT);
        command.option('--profile [profile]', 'aws profile to use');
        command.option('--print-stack', 'will print stack traces for errors');
        command.option('--verbose', 'will enable debug logging');
        command.option('--no-color', 'will disable colorization of console logs');
        command.option('--master-account-id [master-account-id]', 'run org-formation on a build account that functions as a delegated master account');
        command.option('--gov-cloud', 'is run on gov cloud');
        command.option('--gov-cloud-profile [profile]', 'aws govcloud profile to use');

    }

    protected async getOrganizationBinder(template: TemplateRoot, state: PersistedState): Promise<OrganizationBinder> {
        let roleInMasterAccount: string;
        if (template.organizationSection.masterAccount) {
            roleInMasterAccount = template.organizationSection.masterAccount.buildAccessRoleName;
        }
        const masterAccountId = await AwsUtil.GetMasterAccountId();
        const organizations = await AwsUtil.GetOrganizationsService(masterAccountId, roleInMasterAccount);
        const crossAccountConfig = { masterAccountId, masterAccountRoleName: roleInMasterAccount};

        const awsReader = new AwsOrganizationReader(organizations, crossAccountConfig);
        const awsOrganization = new AwsOrganization(awsReader);
        await awsOrganization.initialize();
        const awsWriter = new AwsOrganizationWriter(organizations, awsOrganization, crossAccountConfig);
        const taskProvider = new TaskProvider(template, state, awsWriter);
        const binder = new OrganizationBinder(template, state, taskProvider);
        return binder;
    }

    protected async createOrGetStateBucket(command: ICommandArgs, region: string, accountId?: string, credentials?: CredentialsOptions): Promise<S3StorageProvider> {
        const storageProvider = await this.getStateStorageProvider(command, accountId, credentials);
        try {
            await storageProvider.create(region);
        } catch (err) {
            if (err && err.code === 'BucketAlreadyOwnedByYou') {
                return storageProvider;
            }
            throw err;
        }
        return storageProvider;
    }

    protected async getStateStorageProvider(command: ICommandArgs, accountId?: string, credentials?: CredentialsOptions): Promise<S3StorageProvider> {
        const objectKey = command.stateObject;
        const stateBucketName = await BaseCliCommand.GetStateBucketName(command.stateBucketName, accountId);
        let storageProvider;
        if (command.govCloud) {
            storageProvider = S3StorageProvider.Create(stateBucketName, objectKey, credentials, 'us-gov-west-1');
        } else {
            storageProvider = S3StorageProvider.Create(stateBucketName, objectKey, credentials);
        }
        return storageProvider;
    }

    protected async getOrganizationStateStorageProvider(command: ICommandArgs): Promise<S3StorageProvider> {
        const objectKey = command.organizationStateObject;
        const stateBucketName = await BaseCliCommand.GetStateBucketName(command.organizationStateBucketName || command.stateBucketName);
        const storageProvider = await S3StorageProvider.Create(stateBucketName, objectKey);
        return storageProvider;
    }

    protected async getOrganizationFileStorageProvider(command: IPerformTasksCommandArgs): Promise<S3StorageProvider> {
        const objectKey = command.organizationObject;
        const stateBucketName = await BaseCliCommand.GetStateBucketName(command.stateBucketName);
        const storageProvider = await S3StorageProvider.Create(stateBucketName, objectKey);
        return storageProvider;
    }

    protected static async GetStateBucketName(stateBucketName: string, accountId?: string): Promise<string> {
        const bucketName = stateBucketName || 'organization-formation-${AWS::AccountId}';
        if (bucketName.indexOf('${AWS::AccountId}') >= 0) {
            if (accountId === undefined){
                accountId = await AwsUtil.GetBuildProcessAccountId();
            }
            return bucketName.replace('${AWS::AccountId}', accountId);
        }
        return bucketName;
    }

    protected parseCfnParameters(commandParameters?: string | undefined | {}): Record<string, string>  {

        if (typeof commandParameters === 'object') {
            return commandParameters;
        }
        if (typeof commandParameters === 'string') {
            return CfnParameters.ParseParameterValues(commandParameters);
        }

        return {};
    }

    protected async initialize(command: ICommandArgs): Promise<void> {
        if (command.initialized) { return; }

        // create a copy of `command` to ensure no circular references
        ConsoleUtil.LogDebug(`initializing, arguments: \n${JSON.stringify({
            stateBucketName: command.stateBucketName,
            stateObject: command.stateObject,
            profile: command.profile,
            color: command.color,
            verbose: command.verbose,
            printStack: command.printStack,
        }, undefined, 2)}`);

        this.loadRuntimeConfiguration(command);

        if (command.printStack === true) {
            ConsoleUtil.printStacktraces = true;
        }
        if (command.verbose === true) {
            ConsoleUtil.verbose = true;
        }
        if (command.color === false) {
            ConsoleUtil.colorizeLogs = false;
        }

        await AwsUtil.InitializeWithProfile(command.profile);

        if (command.masterAccountId !== undefined) {
            AwsUtil.SetMasterAccountId(command.masterAccountId);
        }

        if (command.govCloudProfile !== undefined) {
            AwsUtil.SetGovCloudProfile(command.govCloudProfile);
            await AwsUtil.SetGovCloudCredentials(command.govCloudProfile);
        }

        if (command.govCloud) {
            AwsUtil.SetIsGovCloud(true);
        }

        command.initialized = true;
    }

    private loadRuntimeConfiguration(command: ICommandArgs): void {
        const rc = RC('org-formation', {}, {}) as IRCObject;
        if (rc.configs !== undefined){

            if (rc.organizationFile && rc.config && !rc.organizationFile.startsWith('s3://')) {
                const dir = path.dirname(rc.config);
                const absolutePath = path.join(dir, rc.organizationFile);
                if (absolutePath !== rc.organizationFile) {
                    ConsoleUtil.LogDebug(`organization file from runtime configuration resolved to absolute file path: ${absolutePath} (${rc.config} + ${rc.organizationFile})`);
                    rc.organizationFile = absolutePath;
                }
            }

            if (rc.printStacksOutputPath && rc.config) {
                const dir = path.dirname(rc.config);
                const absolutePath = path.join(dir, rc.printStacksOutputPath);
                if (absolutePath !== rc.printStacksOutputPath) {
                    ConsoleUtil.LogDebug(`print-stacks output path from runtime configuration resolved to absolute file path: ${absolutePath} (${rc.config} + ${rc.printStacksOutputPath})`);
                    rc.printStacksOutputPath = absolutePath;
                }
            }

            ConsoleUtil.LogDebug(`runtime configuration: \n${JSON.stringify(rc)}`);
            Validator.validateRC(rc);

            if (process.argv.indexOf('--state-bucket-name') === -1 && rc.stateBucketName !== undefined) {
                command.stateBucketName = rc.stateBucketName;
            }

            if (process.argv.indexOf('--state-object') === -1 && rc.stateObject !== undefined) {
                command.stateObject = rc.stateObject;
            }

            if (process.argv.indexOf('--profile') === -1 && rc.profile !== undefined) {
                command.profile = rc.profile;
            }

            if (process.argv.indexOf('--gov-cloud-profile') === -1 && rc.govCloudProfile !== undefined) {
                command.govCloudProfile = rc.govCloudProfile;
            }

            if (process.argv.indexOf('--organization-file') === -1 && rc.organizationFile !== undefined) {
                (command as IPerformTasksCommandArgs).organizationFile = rc.organizationFile;
            }

            if (process.argv.indexOf('--output-path') === -1 && rc.printStacksOutputPath !== undefined) {
                (command as IPrintTasksCommandArgs).outputPath = rc.printStacksOutputPath;
            }

            if (process.argv.indexOf('--master-account-id') === -1 && rc.masterAccountId !== undefined) {
                (command as IPerformTasksCommandArgs).masterAccountId = rc.masterAccountId;
            }

            if (process.argv.indexOf('--organization-state-object') === -1 && rc.organizationStateObject !== undefined) {
                (command as IPerformTasksCommandArgs).organizationStateObject = rc.organizationStateObject;
            }

            if (process.argv.indexOf('--organization-state-bucket-name') === -1 && rc.organizationStateBucketName !== undefined) {
                (command as IPerformTasksCommandArgs).organizationStateBucketName = rc.organizationStateBucketName;
            }
        }

    }
}

export interface ICommandArgs {
    masterAccountId?: string;
    stateBucketName: string;
    stateObject: string;
    organizationStateObject?: string;
    organizationStateBucketName?: string;
    profile?: string;
    govCloudProfile?: string;
    state?: PersistedState;
    initialized?: boolean;
    printStack?: boolean;
    verbose?: boolean;
    color?: boolean;
<<<<<<< HEAD
    govCloud?: boolean;

=======
    resolver?: CfnExpressionResolver;
>>>>>>> 298fcd80
}

export interface IRCObject {
    printStacksOutputPath?: string;
    organizationFile?: string;
    masterAccountId?: string;
    stateBucketName?: string;
    stateObject?: string;
    organizationStateObject?: string;
    organizationStateBucketName?: string;
    profile?: string;
    govCloudProfile?: string;
    configs: string[];
    config: string;
}<|MERGE_RESOLUTION|>--- conflicted
+++ resolved
@@ -166,7 +166,7 @@
         }
         const masterAccountId = await AwsUtil.GetMasterAccountId();
         const organizations = await AwsUtil.GetOrganizationsService(masterAccountId, roleInMasterAccount);
-        const crossAccountConfig = { masterAccountId, masterAccountRoleName: roleInMasterAccount};
+        const crossAccountConfig = { masterAccountId, masterAccountRoleName: roleInMasterAccount };
 
         const awsReader = new AwsOrganizationReader(organizations, crossAccountConfig);
         const awsOrganization = new AwsOrganization(awsReader);
@@ -219,7 +219,7 @@
     protected static async GetStateBucketName(stateBucketName: string, accountId?: string): Promise<string> {
         const bucketName = stateBucketName || 'organization-formation-${AWS::AccountId}';
         if (bucketName.indexOf('${AWS::AccountId}') >= 0) {
-            if (accountId === undefined){
+            if (accountId === undefined) {
                 accountId = await AwsUtil.GetBuildProcessAccountId();
             }
             return bucketName.replace('${AWS::AccountId}', accountId);
@@ -227,7 +227,7 @@
         return bucketName;
     }
 
-    protected parseCfnParameters(commandParameters?: string | undefined | {}): Record<string, string>  {
+    protected parseCfnParameters(commandParameters?: string | undefined | {}): Record<string, string> {
 
         if (typeof commandParameters === 'object') {
             return commandParameters;
@@ -284,7 +284,7 @@
 
     private loadRuntimeConfiguration(command: ICommandArgs): void {
         const rc = RC('org-formation', {}, {}) as IRCObject;
-        if (rc.configs !== undefined){
+        if (rc.configs !== undefined) {
 
             if (rc.organizationFile && rc.config && !rc.organizationFile.startsWith('s3://')) {
                 const dir = path.dirname(rc.config);
@@ -360,12 +360,8 @@
     printStack?: boolean;
     verbose?: boolean;
     color?: boolean;
-<<<<<<< HEAD
     govCloud?: boolean;
-
-=======
     resolver?: CfnExpressionResolver;
->>>>>>> 298fcd80
 }
 
 export interface IRCObject {
