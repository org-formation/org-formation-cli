--- conflicted
+++ resolved
@@ -50,13 +50,9 @@
     "node-fetch": "^2.6.1",
     "nunjucks": "^3.2.3",
     "rc": "^1.2.8",
-<<<<<<< HEAD
     "tmp": "^0.2.1",
     "unzipper": "^0.10.11",
-    "uuid": "^3.3.3",
-=======
     "uuid": "^8.3.2",
->>>>>>> bbdef267
     "yamljs": "^0.3.0"
   },
   "devDependencies": {
@@ -69,13 +65,9 @@
     "@types/md5": "^2.1.33",
     "@types/node": "^12.7.4",
     "@types/sinon": "^7.0.13",
-<<<<<<< HEAD
     "@types/tmp": "^0.2.0",
     "@types/unzipper": "^0.10.3",
-    "@types/uuid": "^3.4.5",
-=======
     "@types/uuid": "^8.3.1",
->>>>>>> bbdef267
     "@types/yamljs": "^0.2.30",
     "@typescript-eslint/eslint-plugin": "^2.19.0",
     "@typescript-eslint/parser": "^2.19.0",
