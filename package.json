{
  "name": "aws-organization-formation",
<<<<<<< HEAD
  "version": "0.9.15-beta.7",
=======
  "version": "0.9.15-beta.8",
>>>>>>> fe5ca70d
  "description": "Infrastructure as code solution for AWS Organizations",
  "main": "dist/index.js",
  "types": "dist/index.d.ts",
  "pre-commit": [
    "lint"
  ],
  "scripts": {
    "build": "npx ttsc",
    "prepublishOnly": "npm run build",
    "lint": "npx eslint './src/**/*.ts'",
    "lint:fix": "npx eslint --fix './src/**/*.ts'",
    "test": "npm run test:unit",
    "test:unit": "npx jest 'unit-test'",
    "test:ci": "npm run test:unit -- --ci --collect-coverage",
    "test:integration": "npx jest --runInBand 'integration-test'",
    "start": "npx --quiet ts-node cli.ts",
    "start:debug": "node --inspect -r ts-node/register cli.ts"
  },
  "files": [
    "dist/*",
    "resources/*"
  ],
  "bin": {
    "org-formation": "dist/cli.js",
    "ofn": "dist/cli.js"
  },
  "repository": {
    "type": "git",
    "url": "https://github.com/OlafConijn/AwsOrganizationFormation.git"
  },
  "author": "Olaf Conijn",
  "license": "MIT",
  "dependencies": {
    "@types/node-fetch": "^2.5.8",
    "@types/rc": "^1.1.0",
    "archiver": "^3.1.1",
    "aws-sdk": "^2.786.0",
    "commander": "^2.20.0",
    "ini": "^1.3.5",
    "js-yaml": "^4.0.0",
    "md5": "^2.2.1",
    "md5-file": "^4.0.0",
    "memory-streams": "^0.1.3",
    "node-fetch": "^2.6.1",
    "rc": "^1.2.8",
    "uuid": "^3.3.3",
    "yamljs": "^0.3.0"
  },
  "devDependencies": {
    "@jurijzahn8019/aws-promise-jest-mock": "^2.2.0",
    "@types/archiver": "^3.0.0",
    "@types/commander": "^2.12.2",
    "@types/ini": "^1.3.30",
    "@types/jest": "^25.1.0",
    "@types/js-yaml": "^4.0.0",
    "@types/md5": "^2.1.33",
    "@types/node": "^12.7.4",
    "@types/sinon": "^7.0.13",
    "@types/uuid": "^3.4.5",
    "@types/yamljs": "^0.2.30",
    "@typescript-eslint/eslint-plugin": "^2.19.0",
    "@typescript-eslint/parser": "^2.19.0",
    "@zerollup/ts-transform-paths": "^1.7.12",
    "aws-sdk-mock": "^5.0.0",
    "eslint": "^6.8.0",
    "eslint-plugin-import": "^2.20.1",
    "eslint-plugin-prefer-arrow": "^1.1.7",
    "jest": "^26.6.3",
    "pre-commit": "^1.2.2",
    "sinon": "^7.4.1",
    "ts-jest": "^26.1.3",
    "ts-node": "^8.6.2",
    "ttypescript": "^1.5.10",
    "typescript": "^3.8.3"
  },
  "keywords": [
    "AWS",
    "CloudFormation",
    "ControlTower",
    "StackSets",
    "tool"
  ]
}<|MERGE_RESOLUTION|>--- conflicted
+++ resolved
@@ -1,10 +1,6 @@
 {
   "name": "aws-organization-formation",
-<<<<<<< HEAD
   "version": "0.9.15-beta.7",
-=======
-  "version": "0.9.15-beta.8",
->>>>>>> fe5ca70d
   "description": "Infrastructure as code solution for AWS Organizations",
   "main": "dist/index.js",
   "types": "dist/index.d.ts",
