{
  "name": "aws-organization-formation",
<<<<<<< HEAD
  "version": "1.0.1-beta.1",
=======
  "version": "1.0.0",
>>>>>>> 7a398155
  "description": "Infrastructure as code solution for AWS Organizations",
  "main": "dist/index.js",
  "types": "dist/index.d.ts",
  "pre-commit": [
    "lint"
  ],
  "scripts": {
    "build": "npx ttsc",
    "prepublishOnly": "npm run build",
    "lint": "npx eslint './src/**/*.ts'",
    "lint:fix": "npx eslint --fix './src/**/*.ts'",
    "test": "npm run test:unit",
    "test:unit": "npx jest 'unit-test'",
    "test:ci": "npm run test:unit -- --ci --collect-coverage",
    "test:integration": "npx jest --runInBand 'integration-test'",
    "start": "npx --quiet ts-node cli.ts",
    "start:debug": "node --inspect -r ts-node/register cli.ts"
  },
  "files": [
    "dist/*",
    "resources/*"
  ],
  "bin": {
    "aws-organization-formation": "dist/cli.js",
    "org-formation": "dist/cli.js",
    "ofn": "dist/cli.js"
  },
  "repository": {
    "type": "git",
    "url": "https://github.com/org-formation/org-formation-cli.git"
  },
  "author": "Olaf Conijn",
  "license": "MIT",
  "dependencies": {
    "@mhlabs/aws-sdk-sso": "^0.0.15",
    "@types/node-fetch": "^2.5.8",
    "@types/nunjucks": "^3.1.4",
    "@types/rc": "^1.1.0",
    "archiver": "^5.3.1",
    "aws-sdk": "^2.1160.0",
    "commander": "^2.20.0",
    "ini": "^1.3.5",
    "js-yaml": "^4.0.0",
    "md5": "^2.2.1",
    "md5-file": "^4.0.0",
    "memory-streams": "^0.1.3",
    "node-fetch": "^2.6.1",
    "nunjucks": "^3.2.3",
    "pascal-case": "^3.1.2",
    "rc": "^1.2.8",
    "tmp": "^0.2.1",
    "unzipper": "^0.10.11",
    "uuid": "^8.3.2",
    "yamljs": "^0.3.0"
  },
  "devDependencies": {
    "@jurijzahn8019/aws-promise-jest-mock": "^2.2.0",
    "@types/archiver": "^5.3.1",
    "@types/commander": "^2.12.2",
    "@types/ini": "^1.3.30",
    "@types/jest": "^25.1.0",
    "@types/js-yaml": "^4.0.0",
    "@types/md5": "^2.1.33",
    "@types/node": "^17.0.23",
    "@types/sinon": "^7.0.13",
    "@types/tmp": "^0.2.1",
    "@types/unzipper": "^0.10.3",
    "@types/uuid": "^8.3.1",
    "@types/yamljs": "^0.2.30",
    "@typescript-eslint/eslint-plugin": "^2.19.0",
    "@typescript-eslint/parser": "^2.19.0",
    "@zerollup/ts-transform-paths": "^1.7.12",
    "aws-sdk-mock": "^5.1.0",
    "eslint": "^6.8.0",
    "eslint-plugin-import": "^2.20.1",
    "eslint-plugin-prefer-arrow": "^1.1.7",
    "jest": "^26.6.3",
    "pre-commit": "^1.2.2",
    "sinon": "^7.4.1",
    "ts-jest": "^26.1.3",
    "ts-node": "^8.6.2",
    "ttypescript": "^1.5.10",
    "typescript": "^3.8.3"
  },
  "keywords": [
    "AWS",
    "CloudFormation",
    "ControlTower",
    "StackSets",
    "tool"
  ]
}<|MERGE_RESOLUTION|>--- conflicted
+++ resolved
@@ -1,10 +1,6 @@
 {
   "name": "aws-organization-formation",
-<<<<<<< HEAD
-  "version": "1.0.1-beta.1",
-=======
   "version": "1.0.0",
->>>>>>> 7a398155
   "description": "Infrastructure as code solution for AWS Organizations",
   "main": "dist/index.js",
   "types": "dist/index.d.ts",
